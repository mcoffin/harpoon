--- conflicted
+++ resolved
@@ -7,7 +7,6 @@
 win_id = nil
 bufh = nil
 
-<<<<<<< HEAD
 function create_window()
     local config = harpoon.get_menu_config()
     local width = config.width or 60
@@ -31,17 +30,6 @@
         bufnr = bufnr,
         win_id = win_id,
     }
-=======
-local function create_window()
-    local win_info = float.percentage_range_window(
-        factorw,
-        factorh,
-        {
-            winblend = 0
-        })
-
-    return win_info
->>>>>>> a002b9cf
 end
 
 local function get_menu_items()
