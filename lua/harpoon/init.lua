--- conflicted
+++ resolved
@@ -157,11 +157,8 @@
             ["save_on_toggle"] = false,
             ["save_on_change"] = true,
             ["enter_on_sendcmd"] = false,
-<<<<<<< HEAD
             ["tmux_autoclose_windows"] = false,
-=======
             ["excluded_filetypes"] = { "harpoon" },
->>>>>>> 57819752
         },
     }, expand_dir(
         c_config
