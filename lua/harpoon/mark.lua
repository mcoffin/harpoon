local harpoon = require('harpoon')
local utils = require('harpoon.utils')

local M = {}

local function filter_empty_string(list)
    local next = {}
    for idx = 1, #list do
        if list[idx] ~= "" then
            table.insert(next, list[idx])
        end
    end

    return next
end

local function get_buf_name(id)
    if id == nil then
        return utils.normalize_path(vim.fn.bufname(vim.fn.bufnr()))
    elseif type(id) == "string" then
        return utils.normalize_path(id)
    end

    local idx = M.get_index_of(id)
    if M.valid_index(idx) then
        return harpoon.get_mark_config().marks[idx]
    end
    --
    -- not sure what to do here...
    --
    return ""
end

M.get_index_of = function(item)
    if item == nil then
        error("You have provided a nil value to Harpoon, please provide a string rep of the file or the file idx.")
        return
    end

    local config = harpoon.get_mark_config()
    if type(item) == 'string' then
        local relative_item = utils.normalize_path(item)
        for idx = 1, M.get_length() do
           if config.marks[idx] == relative_item then
                return idx
            end
        end

        return nil
    end

    if vim.g.manage_a_mark_zero_index then
        item = item + 1
    end

    if item <= M.get_length() and item >= 1 then
        return item
    end

    return nil
end

M.valid_index = function(idx)
    local config = harpoon.get_mark_config()
    return idx ~= nil and config.marks[idx] ~= nil and config.marks[idx] ~= ""
end

M.add_file = function(file_name_or_buf_id)
    local buf_name = get_buf_name(file_name_or_buf_id)

    if M.valid_index(M.get_index_of(buf_name)) then
        -- we don't alter file layout.
        return
    end

    if buf_name == "" or buf_name == nil then
        error("Couldn't find a valid file name to mark, sorry.")
        return
    end

    local config = harpoon.get_mark_config()
    for idx = 1, M.get_length() do
        if config.marks[idx] == "" then
            config.marks[idx] = buf_name
            M.remove_empty_tail()
            return
        end
    end

    table.insert(config.marks, buf_name)
    M.remove_empty_tail()
end

M.remove_empty_tail = function()
    local config = harpoon.get_mark_config()

    for i = M.get_length(), 1, -1 do
        if config.marks[i] ~= "" then
            return
        end

        if config.marks[i] == "" then
            table.remove(config.marks, i)
        end
    end
end

M.store_offset = function()
    local buf_name = get_buf_name()
    local idx = M.get_index_of(buf_name)
    if not M.valid_index(idx) then
        return
    end

    local line = vim.api.nvim_eval("line('.')");
end

<<<<<<< HEAD
M.rm_file = function(file_name_or_buf_id)
    local buf_name = get_buf_name(file_name_or_buf_id)
    local idx = get_index_of(buf_name)
=======
M.rm_file = function()
    local buf_name = get_buf_name()
    local idx = M.get_index_of(buf_name)
>>>>>>> 61aff8c5

    if not M.valid_index(idx) then
        return
    end

    harpoon.get_mark_config().marks[idx] = ""
    M.remove_empty_tail()
end

M.clear_all = function()
    harpoon.get_mark_config().marks = {}
end

M.get_marked_file = function(idx)
    return harpoon.get_mark_config().marks[idx]
end

M.get_length = function()
    return table.maxn(harpoon.get_mark_config().marks)
end

M.set_current_at = function(idx)
    local config = harpoon.get_mark_config()
    local buf_name = get_buf_name()
    local current_idx = M.get_index_of(buf_name)

    -- Remove it if it already exists
    if M.valid_index(current_idx) then
        config.marks[current_idx] = ""
    end

    config.marks[idx] = buf_name

    for i = 1, M.get_length() do
        if not config.marks[i] then
            config.marks[i] = ""
        end
    end
end

M.to_quickfix_list = function()
    local config = harpoon.get_mark_config()
    local file_list = filter_empty_string(config.marks)
    local qf_list = {}
    for idx = 1, #file_list do
        qf_list[idx] = {
            text = string.format("%d: %s", idx, file_list[idx]),
            filename = file_list[idx],
        }
    end
    vim.fn.setqflist(qf_list)
end

M.set_mark_list = function(new_list)
    local config = harpoon.get_mark_config()

    config.marks = new_list
end

M.toggle_file = function(file_name_or_buf_id)
    local mark_count_before = #harpoon.get_mark_config().marks

    M.add_file(file_name_or_buf_id)

    local mark_count_after = #harpoon.get_mark_config().marks

    if (mark_count_before == mark_count_after) then
        M.rm_file(file_name_or_buf_id)
        print("Mark removed")
    else
        print("Mark Added")
    end
end

M.to_quickfix_list()

return M
<|MERGE_RESOLUTION|>--- conflicted
+++ resolved
@@ -115,15 +115,9 @@
     local line = vim.api.nvim_eval("line('.')");
 end
 
-<<<<<<< HEAD
 M.rm_file = function(file_name_or_buf_id)
     local buf_name = get_buf_name(file_name_or_buf_id)
     local idx = get_index_of(buf_name)
-=======
-M.rm_file = function()
-    local buf_name = get_buf_name()
-    local idx = M.get_index_of(buf_name)
->>>>>>> 61aff8c5
 
     if not M.valid_index(idx) then
         return
