local harpoon = require("harpoon")
local utils = require("harpoon.utils")
local log = require("harpoon.dev").log

-- I think that I may have to organize this better.  I am not the biggest fan
-- of procedural all the things
local M = {}
local callbacks = {}

-- I am trying to avoid over engineering the whole thing.  We will likely only
-- need one event emitted
local function emit_changed()
    if harpoon.get_global_settings().save_on_change then
        harpoon.save()
    end

    if not callbacks["changed"] then
        log.debug("emit_changed(): no callbacks for 'changed', returning")
        return
    end

    for idx, cb in pairs(callbacks["changed"]) do
        log.debug(string.format("emit_changed(): Running callback #%d for 'changed'", idx))
        cb()
    end
end

local function filter_empty_string(list)
    local next = {}
    for idx = 1, #list do
        if list[idx] ~= "" then
            table.insert(next, list[idx].filename)
        end
    end

    return next
end

local function get_first_empty_slot()
    log.debug("_get_first_empty_slot()")
    for idx = 1, M.get_length() do
        local filename = M.get_marked_file_name(idx)
        if filename == "" then
            return idx
        end
    end

    return M.get_length() + 1
end

local function get_buf_name(id)
    log.debug("get_buf_name():", id)
    if id == nil then
        return utils.normalize_path(vim.fn.bufname(vim.fn.bufnr()))
    elseif type(id) == "string" then
        return utils.normalize_path(id)
    end

    local idx = M.get_index_of(id)
    if M.valid_index(idx) then
        return M.get_marked_file_name(idx)
    end
    --
    -- not sure what to do here...
    --
    return ""
end

local function create_mark(filename)
    local cursor_pos = vim.fn.getcurpos()
    return {
        filename = filename,
        row = cursor_pos[2],
        col = cursor_pos[3],
    }
end

local function mark_exists(buf_name)
    log.debug("_mark_exists()")
    for idx = 1, M.get_length() do
        if M.get_marked_file_name(idx) == buf_name then
            log.trace("_mark_exists(): Mark exists", buf_name)
            return true
        end
    end

    log.trace("_mark_exists(): Mark doesn't exist", buf_name)
    return false
end

local function validate_buf_name(buf_name)
    if buf_name == "" or buf_name == nil then
        log.error("validate_buf_name(): Not a valid name for a mark,", buf_name)
        return
    end
end

M.get_index_of = function(item)
    log.debug("get_index_of():", item)
    if item == nil then
        log.error("get_index_of(): You have provided a nil value to Harpoon, please provide a string rep of the file or the file idx.")
        return
    end

    if type(item) == "string" then
        local relative_item = utils.normalize_path(item)
        for idx = 1, M.get_length() do
            if M.get_marked_file_name(idx) == relative_item then
                return idx
            end
        end

        return nil
    end

    -- TODO move this to a "harpoon_" prefix?
    if vim.g.manage_a_mark_zero_index then
        item = item + 1
    end

    if item <= M.get_length() and item >= 1 then
        return item
    end

    log.debug("get_index_of(): No item found,", item)
    return nil
end

M.status = function()
    log.debug("status()")
    local idx = M.get_index_of(get_buf_name())

    if M.valid_index(idx) then
        return "M" .. idx
    end
    return ""
end

M.valid_index = function(idx)
    log.debug("valid_index():", idx)
    if idx == nil then
        return false
    end

    local file_name = M.get_marked_file_name(idx)
    return file_name ~= nil and file_name ~= ""
end

M.add_file = function(file_name_or_buf_id)
    local buf_name = get_buf_name(file_name_or_buf_id)
    log.debug("add_file():", buf_name)

    if M.valid_index(M.get_index_of(buf_name)) then
        -- we don't alter file layout.
        return
    end

    validate_buf_name(buf_name)

    local found_idx = get_first_empty_slot()
    harpoon.get_mark_config().marks[found_idx] = create_mark(buf_name)
    M.remove_empty_tail(false)
    emit_changed()
end

-- _emit_on_changed == false should only be used internally
M.remove_empty_tail = function(_emit_on_changed)
    log.debug("remove_empty_tail()")
    _emit_on_changed = _emit_on_changed == nil or _emit_on_changed
    local config = harpoon.get_mark_config()
    local found = false

    for i = M.get_length(), 1, -1 do
        local filename = M.get_marked_file_name(i)
        if filename ~= "" then
            return
        end

        if filename == "" then
            table.remove(config.marks, i)
            found = found or _emit_on_changed
        end
    end

    if found then
        emit_changed()
    end
end

M.store_offset = function()
    log.debug("store_offset()")
    local ok, res = pcall(function()
        local buf_name = get_buf_name()
        local idx = M.get_index_of(buf_name)

        if not M.valid_index(idx) then
            return
        end

<<<<<<< HEAD
        local line = vim.fn.line(".")
        harpoon.get_mark_config().marks[idx].row = line
        log.debug("store_offset(): Stored line:", line)
=======
        local cursor_pos = vim.fn.getcurpos()
        harpoon.get_mark_config().marks[idx].row = cursor_pos[2]
        harpoon.get_mark_config().marks[idx].col = cursor_pos[3]
>>>>>>> c2500292
    end)

    if not ok then
        log.warn("store_offset(): Could not store offset:", res)
    end

    emit_changed()
end

M.rm_file = function(file_name_or_buf_id)
    local buf_name = get_buf_name(file_name_or_buf_id)
    local idx = M.get_index_of(buf_name)

    if not M.valid_index(idx) then
        log.debug("rm_file(): No mark exists for id", file_name_or_buf_id)
        return
    end

    harpoon.get_mark_config().marks[idx] = create_mark("")
    M.remove_empty_tail(false)
    emit_changed()
    log.debug("rm_file(): Removed mark at id", idx)
end

M.clear_all = function()
    harpoon.get_mark_config().marks = {}
    log.debug("clear_all(): Clearing all marks.")
    emit_changed()
end

--- ENTERPRISE PROGRAMMING
M.get_marked_file = function(idxOrName)
    log.debug("get_marked_file():", idxOrName)
    if type(idxOrName) == "string" then
        idxOrName = M.get_index_of(idxOrName)
    end
    return harpoon.get_mark_config().marks[idxOrName]
end

M.get_marked_file_name = function(idx)
    local mark = harpoon.get_mark_config().marks[idx]
    log.debug("get_marked_file_name():", mark and mark.filename)
    return mark and mark.filename
end

M.get_length = function()
    log.debug("get_length()")
    return table.maxn(harpoon.get_mark_config().marks)
end

M.set_current_at = function(idx)
    local config = harpoon.get_mark_config()
    local buf_name = get_buf_name()
    local current_idx = M.get_index_of(buf_name)

    log.debug("set_current_at(): Setting id", idx, buf_name)

    -- Remove it if it already exists
    if M.valid_index(current_idx) then
        config.marks[current_idx] = create_mark("")
    end

    config.marks[idx] = create_mark(buf_name)

    for i = 1, M.get_length() do
        if not config.marks[i] then
            config.marks[i] = create_mark("")
        end
    end

    emit_changed()
end

M.to_quickfix_list = function()
    local config = harpoon.get_mark_config()
    local file_list = filter_empty_string(config.marks)
    local qf_list = {}
    for idx = 1, #file_list do
        local mark = M.get_marked_file(idx)
        qf_list[idx] = {
            text = string.format("%d: %s", idx, file_list[idx]),
            filename = mark.filename,
            row = mark.row,
            col = mark.col,
        }
    end
    log.debug("to_quickfix_list(): Sending marks to quickfix list.")
    vim.fn.setqflist(qf_list)
end

M.set_mark_list = function(new_list)
    log.debug("set_mark_list()")
    log.trace("set_mark_list(): new_list", new_list)

    local config = harpoon.get_mark_config()

    for k, v in pairs(new_list) do
        if type(v) == "string" then
            local mark = M.get_marked_file(v)
            if not mark then
                mark = create_mark(v)
            end

            new_list[k] = mark
        end
    end

    config.marks = new_list
    emit_changed()
end

M.toggle_file = function(file_name_or_buf_id)
    local buf_name = get_buf_name(file_name_or_buf_id)

    log.debug("toggle_file():", buf_name)

    validate_buf_name(buf_name)

    if (mark_exists(buf_name)) then
        M.rm_file(buf_name)
        print("Mark removed")
        log.trace("toggle_file(): Mark removed")
    else
        M.add_file(buf_name)
        print("Mark added")
        log.trace("toggle_file(): Mark added")
    end
end

M.get_current_index = function()
    log.debug("get_current_index()")
    return M.get_index_of(vim.fn.bufname(vim.fn.bufnr()))
end

M.on = function(event, cb)
    log.debug("on():", event)
    if not callbacks[event] then
        log.debug("on(): no callbacks yet for", event)
        callbacks[event] = {}
    end

    table.insert(callbacks[event], cb)
    log.trace(callbacks)
end

return M<|MERGE_RESOLUTION|>--- conflicted
+++ resolved
@@ -197,15 +197,10 @@
             return
         end
 
-<<<<<<< HEAD
-        local line = vim.fn.line(".")
-        harpoon.get_mark_config().marks[idx].row = line
-        log.debug("store_offset(): Stored line:", line)
-=======
         local cursor_pos = vim.fn.getcurpos()
+        log.debug(string.format("store_offset(): Stored row: %d, col: %d", cursor_pos[2], cursor_pos[3]))
         harpoon.get_mark_config().marks[idx].row = cursor_pos[2]
         harpoon.get_mark_config().marks[idx].col = cursor_pos[3]
->>>>>>> c2500292
     end)
 
     if not ok then
